--- conflicted
+++ resolved
@@ -1,25 +1,11 @@
 .DS_Store
-*.py[cod]
-*data.tgz
-*.h5
-*.nc
 *.pkl
-*.csv
-*.mat
-*.tsv
-<<<<<<< HEAD
-=======
-*.dat
-*.lst
-*.log
-*.prof
 /re.session*
 /experiments/kopp14*
 /experiments/ipcc*
 /experiments/FACTS_ms/
 /experiments/test*
 /modules-data/
->>>>>>> 1bd55c4d
 
 # C extensions
 *.so
