
import os
import yaml
import sys
import re
from radical.entk import Pipeline, Stage, Task


# Magic variable replacement functions ================================
def mvar_replace_var(mvar, sub, string):
    mvar = "%{}%".format(mvar)
    return(re.sub(mvar, str(sub), string))


def mvar_replace_dict(dict, string):
    for var in dict.keys():
        string = mvar_replace_var(var, dict[var], string)
    return(string)


def mvar_replace_list(dict, list):
    return([mvar_replace_dict(dict, x) for x in list])


# =====================================================================
def GeneratePipeline(pcfg, ecfg, pipe_name, exp_dir, stage_names=None):

<<<<<<< HEAD
def GeneratePipeline(pcfg, ecfg, pipe_name, exp_dir, stage_names = ["preprocess", "fit", "project", "postprocess"], workflow_name="", scale_name=""):
=======
    if not stage_names:
        stage_names = ["preprocess", "fit", "project", "postprocess"]
>>>>>>> e095170a

    # Append the exp_dir to the ecfg dictionary to simplify things a bit
    ecfg['exp_dir'] = exp_dir

    # Append the input file to the list of options (if need be)
    if "input_data_file" in ecfg.keys():
        ecfg['options']['input_data_file'] = ecfg['input_data_file']

    # Append the pipeline id to the list of options
    ecfg['options']['pipeline_id'] = pipe_name

    # Initialize the pipeline object
    p = Pipeline()

    # Give the pipeline a name
    p.name = pipe_name

    # Loop through the necessary stages for this module
    if 'stages' in ecfg.keys():
        stage_names = ecfg['stages']

    for this_stage in stage_names:
        if this_stage in pcfg.keys():

            # Populate the pipeline with the stages
            p.add_stages(GenerateStage(pcfg[this_stage], ecfg, p.name, this_stage, workflow_name=workflow_name, scale_name=scale_name))

    return(p)


def GenerateStage(scfg, ecfg, pipe_name, stage_name, workflow_name="", scale_name=""):

    # Initialize a stage object
    s = Stage()

    # Provide a name for this stage
    s.name = stage_name

    # Loop through the tasks for this stage
    for this_task in scfg.keys():

        # Populate the stage object with the tasks
        s.add_tasks(GenerateTask(scfg[this_task], ecfg, pipe_name, stage_name, this_task, workflow_name=workflow_name, scale_name=scale_name))

    # Return the stage object
    return(s)


def GenerateTask(tcfg, ecfg, pipe_name, stage_name, task_name, workflow_name="", scale_name=""):

    # Initialize a task object
    t = Task()

    # Define magic variable dictionary
    mvar_dict = {"PIPELINE_ID": pipe_name, "WORKFLOW_NAME": workflow_name, "SCALE_NAME": scale_name}

    # Give this task object a name
    t.name = task_name

    # Pre exec let you load modules, set environment before executing the workload
    t.pre_exec = []
    if "pre_exec" in tcfg.keys():
        t.pre_exec = [tcfg['pre_exec']]

    # if their are python dependencies, add pip call to pre_exec
    if "python_dependencies" in tcfg.keys():
        t.pre_exec.append('pip install --upgrade pip; pip install ' + tcfg['python_dependencies'])

    # Executable to use for the task
    t.executable = tcfg['executable']

    # If there's a user-defined input file (likely for genmod modules), add it to the
    # options list and upload file list if needed
    if "input_data_file" in tcfg['options']:
        tcfg['upload_input_data'].append(os.path.join(ecfg['exp_dir'], "input", ecfg['input_data_file']))

    # If there's a data file to upload and extract, add it to upload and
    # add the extraction command to pre-exec
    if "upload_and_extract_input_data" in tcfg.keys():
        for this_file in tcfg['upload_and_extract_input_data']:
            t.pre_exec.append('tar -xvf ' + os.path.basename(this_file) + '; rm ' + os.path.basename(this_file))
            tcfg['upload_input_data'].append(this_file)

    # List of arguments for the executable
    # t.arguments = [tcfg['script']] + match_options(tcfg['options'], ecfg['options'])
    t.arguments = [tcfg['script']]
    if "arguments" in tcfg.keys():
        t.arguments += [mvar_replace_dict(mvar_dict,x)  for x in tcfg['arguments']]
    t.arguments += match_options(tcfg['options'], ecfg['options'])

    # CPU requirements for this task
    t.cpu_reqs = {
                     'cpu_processes': tcfg['cpu']['processes'],
                     'cpu_process_type': tcfg['cpu']['process-type'],
                     'cpu_threads': tcfg['cpu']['threads-per-process'],
                     'cpu_thread_type': tcfg['cpu']['thread-type'],
                 }

    # Upload data from your local machine to the remote machine
    # Note: Remote machine can be the local machine
    t.upload_input_data = tcfg['upload_input_data']

    # Copy data from other stages/tasks for use in this task
    copy_list = []
    if "copy_input_data" in tcfg.keys():
        for copy_stage in tcfg['copy_input_data'].keys():
            for copy_task in tcfg['copy_input_data'][copy_stage].keys():
                loc = "$Pipeline_{0}_Stage_{1}_Task_{2}".format(pipe_name, copy_stage, copy_task)
                copy_list.extend(['{0}/{1}'.format(loc, mvar_replace_dict(mvar_dict, x))
                                 for x in tcfg['copy_input_data'][copy_stage][copy_task]])

    # Copy data from the shared directory
    if "copy_shared_data" in tcfg.keys():
        copy_list.extend(['{0}'.format(mvar_replace_dict(mvar_dict, x))
                         for x in tcfg['copy_shared_data']])

    # Append the copy list (if any) to the task object
    t.copy_input_data = copy_list

    # Send the global and local files to the shared directory for totaling
    copy_output_list = []
    if "global_total_files" in tcfg.keys():
        copy_output_list.extend(['{0} > $SHARED/to_total/global/{0}'.format(mvar_replace_dict(mvar_dict, x))
                                for x in tcfg['global_total_files']])

    if "local_total_files" in tcfg.keys():
        copy_output_list.extend(['{0} > $SHARED/to_total/local/{0}'.format(mvar_replace_dict(mvar_dict, x))
                                for x in tcfg['local_total_files']])

    if "totaled_files" in tcfg.keys():
        copy_output_list.extend(['{0} > $SHARED/totaled/{0}'.format(mvar_replace_dict(mvar_dict, x))
                                for x in tcfg['totaled_files']])

    # Set the download data for the task
    download_list = []
    outdir = os.path.join(ecfg['exp_dir'], "output")
    if "download_output_data" in tcfg.keys():
        download_list.extend(['{0} > {1}/{0}'.format(mvar_replace_dict(mvar_dict, x), outdir)
                             for x in tcfg['download_output_data']])

    # Append the "total" lists to the copy output list
    t.copy_output_data = copy_output_list

    # Append the download list to this task
    t.download_output_data = download_list

    # Return the task object
    return(t)


def match_options(wopts, eopts):

    # Initialize return list
    opt_list = []

    # Find the experiment's options that match this particular workflow
    matched_option_names = [i for i in wopts if i in eopts.keys()]

    # Generate the appropriate flag and append the matched options to the output list
    for matched_opt in matched_option_names:
        opt_list.append("--{0}".format(matched_opt))
        opt_list.append(eopts[matched_opt])

    # Return the matched options list
    return(opt_list)

def ParsePipelineConfig(this_mod, modcfg, global_options={}, relabel_mod=''):
    # Load the pipeline configuration file for this module
<<<<<<< HEAD
    pcfg_file = os.path.join(os.path.dirname(__file__), "modules", modcfg['module_set'], modcfg['module'], "pipeline.yml")
        
=======
    if 'module_set' in modcfg.keys():
        pcfg_file = os.path.join(os.path.dirname(__file__), "modules",
                       modcfg['module_set'], modcfg['module'], "pipeline.yml")
    else:
        pcfg_file = os.path.join(os.path.dirname(__file__), "modules",
                       modcfg['module'], "pipeline.yml")

>>>>>>> e095170a
    if not os.path.isfile(pcfg_file):
        print('{} does not exist'.format(pcfg_file))
        sys.exit(1)
    with open(pcfg_file, 'r') as fp:
        pcfg = yaml.safe_load(fp)

    if "options" not in modcfg.keys():
        modcfg["options"] = {}

    # Append the global options to this module
    modcfg["options"].update(global_options)

    if len(relabel_mod) == 0:
        relabel_mod = this_mod

    # Generate a pipeline for this module
    if 'module_set' in modcfg.keys():
        pipe_name = ".".join((relabel_mod, modcfg['module_set'], modcfg['module']))
    else:
        pipe_name = ".".join((relabel_mod, modcfg['module']))

    p = {
        "modlabel": this_mod,
        "pcfg": pcfg,
        "modcfg": modcfg,
        "pipe_name": pipe_name
    }
    return p

<<<<<<< HEAD
def IdentifyOutputFiles(pcfg,pipe_name):
    p={'global': [], 'local': []}

    # Define magic variable dictionary
    mvar_dict = {"PIPELINE_ID": pipe_name}
    
    for this_stage in pcfg:
        for this_task in pcfg[this_stage]:
            tcfg = pcfg[this_stage][this_task]
            if "global_total_files" in tcfg.keys():
                p['global'].extend(['global/{0}'.format(mvar_replace_dict(mvar_dict,x)) for x in tcfg['global_total_files']])
            if "local_total_files" in tcfg.keys():
                p['local'].extend(['local/{0}'.format(mvar_replace_dict(mvar_dict,x)) for x in tcfg['local_total_files']])
    return p
=======
>>>>>>> e095170a

def ParseExperimentConfig(exp_dir):
    # Initialize a list for experiment steps (each step being a set of pipelines)
    experimentsteps = {}

    # Define the configuration file names
    cfile = os.path.join(exp_dir, "config.yml")

    # Does the experiment configuration file exist?
    if not os.path.isfile(cfile):
        print('{} does not exist'.format(cfile))
        sys.exit(1)

    # Load the resource and experiment configuration files
    with open(cfile, 'r') as fp:
        ecfg = yaml.safe_load(fp)

    # Reserved configuration entries
    reserved_econfig_entries = ["global-options", "total-options", "extremesealevel-options", "multistep", "include_in_workflow"]

    # Are there global options?
    if "global-options" in ecfg.keys():
        global_options = ecfg["global-options"]
    else:
        global_options = {}
        ecfg["global-options"] = global_options

    # Initialize a list for pipelines
    pipelines = []
    workflows_to_include= {}

    # Loop through the user-requested modules
    for this_mod in ecfg.keys():

        # Skip this entry if it's not associated with SLR projection workflow
        if this_mod in reserved_econfig_entries:
            continue

<<<<<<< HEAD
        for this_mod_sub in ecfg[this_mod].keys():
            if (this_mod_sub in reserved_econfig_entries):
                continue

            parsed = ParsePipelineConfig(this_mod_sub, ecfg[this_mod][this_mod_sub], global_options=global_options)

            # loop over workflows/scales if requested
            if "loop_over_workflows" in ecfg[this_mod][this_mod_sub].keys():
                for this_workflow in workflows_to_include:
                    if "loop_over_scales" in ecfg[this_mod][this_mod_sub].keys():
                        for this_scale in workflows_to_include[this_workflow]:
                            if len(workflows_to_include[this_workflow][this_scale]) > 0:
                                pipelines.append(GeneratePipeline(parsed['pcfg'], parsed['modcfg'], parsed['pipe_name'] + "." + this_workflow + "." + this_scale, exp_dir, workflow_name=this_workflow, scale_name=this_scale))
                    else:
                        pipelines.append(GeneratePipeline(parsed['pcfg'], parsed['modcfg'], parsed['pipe_name'] + "." + this_workflow , exp_dir, workflow_name=this_workflow))
            # specify workflow/scale if requested
            elif "workflow" in ecfg[this_mod][this_mod_sub].keys():
                this_workflow = ecfg[this_mod][this_mod_sub]['workflow']
                if "scale" in ecfg[this_mod][this_mod_sub].keys():
                    this_scale = ecfg[this_mod][this_mod_sub]['scale']
                    pipelines.append(GeneratePipeline(parsed['pcfg'], parsed['modcfg'], parsed['pipe_name'] + "." + this_workflow + "." + this_scale, exp_dir, workflow_name=this_workflow, scale_name=this_scale))
                else:
                    pipelines.append(GeneratePipeline(parsed['pcfg'], parsed['modcfg'], parsed['pipe_name'] + "." + this_workflow, exp_dir, workflow_name=this_workflow))
            else:
                pipelines.append(GeneratePipeline(parsed['pcfg'], parsed['modcfg'], parsed['pipe_name'], exp_dir))
=======
        # if this request is a collection of modules
        if "multistep" in ecfg[this_mod].keys():

            # if already have accumulated pipelines, load them as step and reset
            if len(pipelines) > 0:
                experimentsteps.append(pipelines)
                pipelines = []

            for this_mod_sub in ecfg[this_mod].keys():
                if (this_mod_sub in reserved_econfig_entries) or (this_mod_sub == "multistep"):
                    continue

                parsed = ParsePipelineConfig(this_mod_sub, ecfg[this_mod][this_mod_sub], global_options=global_options)
                pipelines.append(GeneratePipeline(parsed['pcfg'], parsed['modcfg'], parsed['pipe_name'], exp_dir))

        else:
            parsed = ParsePipelineConfig(this_mod, ecfg[this_mod], global_options=global_options)
            pipelines.append(GeneratePipeline(parsed['pcfg'], parsed['modcfg'], parsed['pipe_name'], exp_dir))
>>>>>>> e095170a

            if "include_in_workflow" in ecfg[this_mod][this_mod_sub].keys():
                outfiles = IdentifyOutputFiles(parsed['pcfg'],parsed['pipe_name'])
                for this_wf in ecfg[this_mod][this_mod_sub]['include_in_workflow']:
                    if not this_wf in workflows_to_include.keys():
                        workflows_to_include[this_wf]={'global':[],'local':[]}
                    for this_scale in outfiles:
                        workflows_to_include[this_wf][this_scale].extend(outfiles[this_scale])
    
        experimentsteps[this_mod]=pipelines
        pipelines=[]

    return {'experimentsteps': experimentsteps, 'ecfg': ecfg, 'workflows': workflows_to_include}


def LoadResourceConfig(exp_dir):
    # Define the configuration and resource file names
    rfile = os.path.join(exp_dir, "resource.yml")

    # Does the resource file exist?
    if not os.path.isfile(rfile):
        print('{} does not exist'.format(rfile))
        sys.exit(1)

    # Load the resource and experiment configuration files
    with open(rfile, 'r') as fp:
        rcfg = yaml.safe_load(fp)

    res_desc = {'resource': rcfg['resource-desc']['name'],
                'walltime': rcfg['resource-desc']['walltime'],
                'cpus': rcfg['resource-desc']['cpus'],
                'queue': rcfg['resource-desc']['queue'],
                'project': rcfg['resource-desc']['project']}

    return res_desc


if __name__ == "__main__":

    print("")
    print("FACTS.py is intended to be called as a library, not from the command line.")
    print("See runFACTS.py for an example.")
    sys.exit(1)

    # Initialize the argument parser
    # parser = argparse.ArgumentParser(description="The Framework for Assessing Changes To Sea-level (FACTS)")

    # # Add arguments for the resource and experiment configuration files
    # parser.add_argument('edir', help="Experiment Directory")
    # parser.add_argument('--no-total', help="Disable totaling of global and local sea-level projection wokflow", action="store_true")
    # parser.add_argument('--debug', help="Enable debug mode", action="store_true")

    # # Parse the arguments
    # args = parser.parse_args()

    # # Does the experiment directory exist?
    # if not os.path.isdir(args.edir):
    #     print('%s does not exist'.format(args.edir))
    #     sys.exit(1)

    # Go ahead and try to run the experiment
    # run_experiment(args.edir, args.debug, args.no_total)

    #sys.exit(0)<|MERGE_RESOLUTION|>--- conflicted
+++ resolved
@@ -23,14 +23,10 @@
 
 
 # =====================================================================
-def GeneratePipeline(pcfg, ecfg, pipe_name, exp_dir, stage_names=None):
-
-<<<<<<< HEAD
-def GeneratePipeline(pcfg, ecfg, pipe_name, exp_dir, stage_names = ["preprocess", "fit", "project", "postprocess"], workflow_name="", scale_name=""):
-=======
+def GeneratePipeline(pcfg, ecfg, pipe_name, exp_dir, stage_names=None, workflow_name="", scale_name=""):
+
     if not stage_names:
         stage_names = ["preprocess", "fit", "project", "postprocess"]
->>>>>>> e095170a
 
     # Append the exp_dir to the ecfg dictionary to simplify things a bit
     ecfg['exp_dir'] = exp_dir
@@ -199,10 +195,7 @@
 
 def ParsePipelineConfig(this_mod, modcfg, global_options={}, relabel_mod=''):
     # Load the pipeline configuration file for this module
-<<<<<<< HEAD
-    pcfg_file = os.path.join(os.path.dirname(__file__), "modules", modcfg['module_set'], modcfg['module'], "pipeline.yml")
-        
-=======
+
     if 'module_set' in modcfg.keys():
         pcfg_file = os.path.join(os.path.dirname(__file__), "modules",
                        modcfg['module_set'], modcfg['module'], "pipeline.yml")
@@ -210,7 +203,6 @@
         pcfg_file = os.path.join(os.path.dirname(__file__), "modules",
                        modcfg['module'], "pipeline.yml")
 
->>>>>>> e095170a
     if not os.path.isfile(pcfg_file):
         print('{} does not exist'.format(pcfg_file))
         sys.exit(1)
@@ -240,23 +232,24 @@
     }
     return p
 
-<<<<<<< HEAD
+
 def IdentifyOutputFiles(pcfg,pipe_name):
     p={'global': [], 'local': []}
 
     # Define magic variable dictionary
     mvar_dict = {"PIPELINE_ID": pipe_name}
-    
+
     for this_stage in pcfg:
         for this_task in pcfg[this_stage]:
             tcfg = pcfg[this_stage][this_task]
             if "global_total_files" in tcfg.keys():
-                p['global'].extend(['global/{0}'.format(mvar_replace_dict(mvar_dict,x)) for x in tcfg['global_total_files']])
+                p['global'].extend(['global/{0}'.format(mvar_replace_dict(mvar_dict,x))
+                                   for x in tcfg['global_total_files']])
             if "local_total_files" in tcfg.keys():
-                p['local'].extend(['local/{0}'.format(mvar_replace_dict(mvar_dict,x)) for x in tcfg['local_total_files']])
+                p['local'].extend(['local/{0}'.format(mvar_replace_dict(mvar_dict,x))
+                                  for x in tcfg['local_total_files']])
     return p
-=======
->>>>>>> e095170a
+
 
 def ParseExperimentConfig(exp_dir):
     # Initialize a list for experiment steps (each step being a set of pipelines)
@@ -286,7 +279,7 @@
 
     # Initialize a list for pipelines
     pipelines = []
-    workflows_to_include= {}
+    workflows_to_include = {}
 
     # Loop through the user-requested modules
     for this_mod in ecfg.keys():
@@ -295,7 +288,6 @@
         if this_mod in reserved_econfig_entries:
             continue
 
-<<<<<<< HEAD
         for this_mod_sub in ecfg[this_mod].keys():
             if (this_mod_sub in reserved_econfig_entries):
                 continue
@@ -321,37 +313,17 @@
                     pipelines.append(GeneratePipeline(parsed['pcfg'], parsed['modcfg'], parsed['pipe_name'] + "." + this_workflow, exp_dir, workflow_name=this_workflow))
             else:
                 pipelines.append(GeneratePipeline(parsed['pcfg'], parsed['modcfg'], parsed['pipe_name'], exp_dir))
-=======
-        # if this request is a collection of modules
-        if "multistep" in ecfg[this_mod].keys():
-
-            # if already have accumulated pipelines, load them as step and reset
-            if len(pipelines) > 0:
-                experimentsteps.append(pipelines)
-                pipelines = []
-
-            for this_mod_sub in ecfg[this_mod].keys():
-                if (this_mod_sub in reserved_econfig_entries) or (this_mod_sub == "multistep"):
-                    continue
-
-                parsed = ParsePipelineConfig(this_mod_sub, ecfg[this_mod][this_mod_sub], global_options=global_options)
-                pipelines.append(GeneratePipeline(parsed['pcfg'], parsed['modcfg'], parsed['pipe_name'], exp_dir))
-
-        else:
-            parsed = ParsePipelineConfig(this_mod, ecfg[this_mod], global_options=global_options)
-            pipelines.append(GeneratePipeline(parsed['pcfg'], parsed['modcfg'], parsed['pipe_name'], exp_dir))
->>>>>>> e095170a
 
             if "include_in_workflow" in ecfg[this_mod][this_mod_sub].keys():
-                outfiles = IdentifyOutputFiles(parsed['pcfg'],parsed['pipe_name'])
+                outfiles = IdentifyOutputFiles(parsed['pcfg'], parsed['pipe_name'])
                 for this_wf in ecfg[this_mod][this_mod_sub]['include_in_workflow']:
                     if not this_wf in workflows_to_include.keys():
-                        workflows_to_include[this_wf]={'global':[],'local':[]}
+                        workflows_to_include[this_wf] = {'global': [], 'local': []}
                     for this_scale in outfiles:
                         workflows_to_include[this_wf][this_scale].extend(outfiles[this_scale])
-    
-        experimentsteps[this_mod]=pipelines
-        pipelines=[]
+
+        experimentsteps[this_mod] = pipelines
+        pipelines = []
 
     return {'experimentsteps': experimentsteps, 'ecfg': ecfg, 'workflows': workflows_to_include}
 
