# Framework for Assessing Changes To Sea-level (FACTS) 

We are still catching up on things since our work with the Intergovernmental Panel on Climate Change's Sixth Assessment Report (IPCC AR6). This involves cleaning up lots of framework and module code. Your patience during this process is greatly appreciated!

<<<<<<< HEAD
See https://doi.org/10.5281/zenodo.6419954 for the FACTS modules, data sets, and scripts used to produce the AR6 sea level projections.

See https://github.com/rutgers-ESSP/ipCC-AR6-Sea-Level-Projections for a guide for accessing the IPCC AR6 sea level projections data. 
=======
See https://doi.org/10.5281/zenodo.6419954 for the archived version of the FACTS modules, data sets, and scripts used to produce the AR6 sea level projections. (Note that the input data sets are not included in this repo.)
>>>>>>> f8d0be20
<|MERGE_RESOLUTION|>--- conflicted
+++ resolved
@@ -2,10 +2,6 @@
 
 We are still catching up on things since our work with the Intergovernmental Panel on Climate Change's Sixth Assessment Report (IPCC AR6). This involves cleaning up lots of framework and module code. Your patience during this process is greatly appreciated!
 
-<<<<<<< HEAD
 See https://doi.org/10.5281/zenodo.6419954 for the FACTS modules, data sets, and scripts used to produce the AR6 sea level projections.
 
-See https://github.com/rutgers-ESSP/ipCC-AR6-Sea-Level-Projections for a guide for accessing the IPCC AR6 sea level projections data. 
-=======
-See https://doi.org/10.5281/zenodo.6419954 for the archived version of the FACTS modules, data sets, and scripts used to produce the AR6 sea level projections. (Note that the input data sets are not included in this repo.)
->>>>>>> f8d0be20
+See https://github.com/rutgers-ESSP/ipCC-AR6-Sea-Level-Projections for a guide for accessing the IPCC AR6 sea level projections data. 