# LARMIP2 Ice Sheet Pipeline

preprocess:
  task1:
    executable: "python"
<<<<<<< HEAD
    python_dependencies: "numpy scipy netCDF4 pyyaml matplotlib h5py toolz"
    script: "larmip_preprocess_icesheet.py"
=======
    python_dependencies: "numpy scipy netCDF4 pyyaml matplotlib h5py"
    script: "larmip_icesheet_preprocess.py"
>>>>>>> 1528962c
    options:
      - "scenario"
      - "pipeline_id"
      - "climate_data_file"
    upload_and_extract_input_data:
      - "ipccar6_climate_data.tgz"


fit:
  task1:
    executable: "python"
    script: "larmip_icesheet_fit.py"
    options:
      - "pipeline_id"
    upload_and_extract_input_data:
      - 'larmip_icesheet_fit_data.tgz'
    copy_input_data:
      preprocess:
        task1:
          - "%PIPELINE_ID%_preprocess.pkl"


project:
  task1:
    executable: "python"
    script: "larmip_icesheet_project.py"
    options:
      - "nsamps"
      - "baseyear"
      - "pyear_start"
      - "pyear_end"
      - "pyear_step"
      - "seed"
      - "models"
      - "pipeline_id"
    upload_and_extract_input_data:
      - 'larmip_icesheet_project_data.tgz'
    copy_input_data:
      preprocess:
        task1:
          - "%PIPELINE_ID%_preprocess.pkl"
      fit:
        task1:
          - "%PIPELINE_ID%_fit.pkl"
          - "%PIPELINE_ID%_fitsmb.pkl"
    global_total_files:
      - "%PIPELINE_ID%_globalsl.nc"
    download_output_data:
      - "%PIPELINE_ID%_SMB_globalsl.nc"
      - "%PIPELINE_ID%_EAIS_globalsl.nc"
      - "%PIPELINE_ID%_WAIS_globalsl.nc"
      - "%PIPELINE_ID%_PEN_globalsl.nc"

postprocess:
  task1:
    executable: "python"
    script: "larmip_icesheet_postprocess.py"
    options:
      - "locationfile"
      - "chunksize"
      - "pipeline_id"
    upload_input_data:
      - 'read_locationfile.py'
      - 'AssignFP.py'
      - 'ReadFingerprint.py'
    upload_and_extract_input_data:
      - 'grd_fingerprints_data.tgz'
    copy_shared_data:
      - '$SHARED/location.lst'
    copy_input_data:
      project:
        task1:
          - "%PIPELINE_ID%_projections.pkl"
    local_total_files:
      - "%PIPELINE_ID%_localsl.nc"
    download_output_data:
      - "%PIPELINE_ID%_WAIS_localsl.nc"
      - "%PIPELINE_ID%_EAIS_localsl.nc"<|MERGE_RESOLUTION|>--- conflicted
+++ resolved
@@ -3,13 +3,8 @@
 preprocess:
   task1:
     executable: "python"
-<<<<<<< HEAD
-    python_dependencies: "numpy scipy netCDF4 pyyaml matplotlib h5py toolz"
-    script: "larmip_preprocess_icesheet.py"
-=======
     python_dependencies: "numpy scipy netCDF4 pyyaml matplotlib h5py"
     script: "larmip_icesheet_preprocess.py"
->>>>>>> 1528962c
     options:
       - "scenario"
       - "pipeline_id"
