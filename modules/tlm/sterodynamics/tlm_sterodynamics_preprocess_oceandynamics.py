import numpy as np
import pickle
import os
import sys
import re
import argparse
import fnmatch
from IncludeCMIP6Models import IncludeCMIP6Models
from IncludeCMIP6ZOSModels import *
from SmoothZOSTOGA import SmoothZOSTOGA
#from DriftCorr import DriftCorr
from read_locationfile import ReadLocationFile
from Smooth import Smooth

''' tlm_preprocess_oceandynamics.py

This runs the preprocessing stage for the ocean dynamics component of the IPCC AR6
workflow.

Parameters:
ssp_scenario = SSP scenario of interest
modeldir = Directory that contains the ZOS and ZOSTOGA CMIP6 model data
driftcorr = Apply the drift correction?
locationfilename = File that contains points for localization
pipeline_id = Unique identifier for the pipeline running this code


'''

def FindInputModels(tasdir, zosdir, scenario):

	# Acceptable SSP scenarios
	ssp_scenarios = ['ssp585', 'ssp370', 'ssp245', 'ssp126', 'ssp119']

	# Initialize models and scenarios to include
	include_models = []
	include_scenarios = []

	# Test the provided scenario
	scenario_test = re.search("^tlim(\d*\.?\d+)win(\d*\.?\d+)$", scenario)
	if(scenario_test):

		# This is a temperature limit, so extract the limit from the scenario string
		temp_target = float(scenario_test.group(1))
		temp_target_window = float(scenario_test.group(2))

		# Produce a list of models and scenarios that match the criteria
		(include_models, include_scenarios) = tas_limit_filter(tasdir, temp_target, temp_target_window)

	# This scenario has no need for identifying models with TAS variable overlap.
	# Simply return a list of zoz models available for the selected scenario
	elif(scenario in ssp_scenarios):

		# Loop through the list of models available in the tas directory
		for this_model in os.listdir(zosdir):

			# Skip hidden directories and files
			if(re.search("^\.", this_model)):
				continue

			# Find the appropriate zos file for this model and scenario
			model_has_scenario = fnmatch.filter(os.listdir(os.path.join(zosdir, this_model)), "*{}*".format(scenario))
			if(not model_has_scenario):
				continue
			zos_filename = model_has_scenario[0]

			# If the file exists, append this model to the model list
			if(os.path.isfile(os.path.join(zosdir, this_model, zos_filename))):
				include_models.append(this_model)
				include_scenarios.append(scenario)

	else:

		# This is an invalid scenario
		raise Exception("Invalid scenario definition: {}".format(scenario))

	return(include_models, include_scenarios)



def tas_limit_filter(tasdir, temp_target, temp_target_window=0.25, ref_syear=1850, ref_eyear=1900, extrap_eyear=2099):

	# Initialize a running list of models and scenarios to include in the analysis
	include_models = []
	include_scenarios = []

	# Get a list of models available from the subdirectories available in the parent model directory
	modeldirs = os.listdir(tasdir)

	# Loop through the models
	for this_modeldir in modeldirs:

		# Skip any hidden directories or files
		if(re.search("^\.", this_modeldir)):
			continue

		# Open the historical file if available
		hist_filename = fnmatch.filter(os.listdir(os.path.join(tasdir, this_modeldir)), "*historical*")[0]
		try:
			nc_hist = Dataset(os.path.join(tasdir, this_modeldir, hist_filename), 'r')
		except:
			continue

		# Get the years out of the historical file
		#hist_years = nc_hist.variables['year'][:]
		nctime = nc_hist.variables["time"]
		temp_nctime = cftime.num2date(nctime, nctime.units, nctime.calendar)
		hist_years = np.array([int(x.strftime("%Y")) for x in temp_nctime])

		# Determine which indices are in our reference average window
		ref_idx = np.flatnonzero(np.logical_and(hist_years >= ref_syear, hist_years <= ref_eyear))

		# Extract the temperature data from the reference period and produce the average
		ref_tas = np.mean(nc_hist.variables['tas'][ref_idx])

		# Close the historical netCDF file
		nc_hist.close()

		# Loop through all the remaining files in this model directory
		for this_filename in fnmatch.filter(os.listdir(os.path.join(tasdir, this_modeldir)), "*ssp*"):

			# Open the netCDF file if available
			this_file = os.path.join(tasdir, this_modeldir, this_filename)
			nc = Dataset(this_file, 'r')

			# Get the years available in this projection
			#proj_years = nc.variables['year'][:]
			nctime = nc.variables["time"]
			temp_nctime = cftime.num2date(nctime, nctime.units, nctime.calendar)
			proj_years = np.array([int(x.strftime("%Y")) for x in temp_nctime])

			# Determine the indices needed to calculate the rate of the 19-yr average
			stop_extrap_idx = np.flatnonzero(np.logical_and(proj_years >= (extrap_eyear-19), proj_years <= extrap_eyear))
			start_extrap_idx = np.flatnonzero(np.logical_and(proj_years >= (extrap_eyear-20), proj_years <= (extrap_eyear-1)))

			# Calculate the means and take the difference to get the rate
			start_extrap = np.mean(nc.variables['tas'][start_extrap_idx])
			stop_extrap = np.mean(nc.variables['tas'][stop_extrap_idx])
			tas_rate = stop_extrap - start_extrap

			# Extrapolate that to get a 19-yr average centered on 2100 and subtract the reference
			tas_mean_2100 = (stop_extrap + (2100 - extrap_eyear + 9) * tas_rate) - ref_tas

			'''
			# Get the annual mean tas values
			tas_vals = nc.variables['tas']
			tas_2100 = (tas_vals[-1] - tas_vals[-2]) + tas_vals[-1]
			tas_vals = np.append(tas_vals, tas_2100)
			proj_years = np.append(proj_years, 2100)
			'''


			# If tas_mean_2100 is within 0.25 deg of the temperature target, set this model as a keeper
			if(tas_mean_2100 >= temp_target - temp_target_window and tas_mean_2100 <= temp_target + temp_target_window):

				# Add the model to the list
				include_models.append(this_modeldir)

				# Add the scenario to the list
				this_scenario = re.search(r"(ssp\d{3})", this_filename).group(1)
				include_scenarios.append(this_scenario)

	return(include_models, include_scenarios)



def tlm_preprocess_oceandynamics(scenario, modeldir, driftcorr, no_correlation, pyear_start, pyear_end, pyear_step, locationfilename, baseyear, pipeline_id):

	# Define variables
	datayears = np.arange(1861,2301)
	targyears = np.arange(pyear_start,pyear_end+1,pyear_step)
	smoothwin = 19
	GCMprobscale = 0.833
	maxDOF = np.iinfo(np.int32).max

	# Define the list of input models and scenarios
	tasdir = os.path.join(modeldir, "tas")
	zos_modeldir = os.path.join(modeldir, "zos")
	zostoga_modeldir = os.path.join(modeldir, "zostoga")
	(include_models, include_scenarios) = FindInputModels(tasdir, zos_modeldir, scenario)

	if(not include_models):
		raise Exception("No models found for this scenario or temperature target - {}".format(scenario))

	# Turn off correlation if this is a temperature target run
	#if(re.search("^tlim", scenario)):
	#	no_correlation = True

	# Turn off merging ZOS and ZOSTOGA if no_correlation
	#if no_correlation:
	#	mergeZOSZOSTOGA = 0
	#else:
	#	mergeZOSZOSTOGA = 1

	# Merging is done in the postprocessing stage automatically.
	mergeZOSZOSTOGA = 0

	# Read in the ZOSTOGA data
	(zostoga_modellist, zostoga_scenariolist, ZOSTOGA) = IncludeCMIP6Models(zostoga_modeldir,'zostoga', datayears, include_models, include_scenarios)

	# Center, suture, and smooth ZOSTOGA
	sZOSTOGA = np.nan * ZOSTOGA
	for i in np.arange(0,ZOSTOGA.shape[1]):
		(ZOSTOGA[:,i], sZOSTOGA[:,i]) = SmoothZOSTOGA(ZOSTOGA[:,i], datayears, baseyear, smoothwin)

	# Store the configuration in a pickle
	output = {'datayears': datayears, 'scenario': scenario, \
		'targyears': targyears,	'mergeZOSZOSTOGA': mergeZOSZOSTOGA,\
		'smoothwin': smoothwin, 'driftcorr': driftcorr, 'baseyear': baseyear,\
		'GCMprobscale': GCMprobscale, 'maxDOF': maxDOF, 'no_correlation': no_correlation}

	# Write the configuration to a file
	outdir = os.path.dirname(__file__)
	outfile = open(os.path.join(outdir, "{}_config.pkl".format(pipeline_id)), 'wb')
	pickle.dump(output, outfile)
	outfile.close()

	# Store the ZOSTOGA variables in a pickle
	output = {'sZOSTOGA': sZOSTOGA, 'zostoga_modellist': zostoga_modellist, \
				'zostoga_scenariolist': zostoga_scenariolist}

	# Write the ZOSTOGA variables to a file
	outfile = open(os.path.join(outdir, "{}_ZOSTOGA.pkl".format(pipeline_id)), 'wb')
	pickle.dump(output, outfile)
	outfile.close()


	#------------ Begin Ocean Dynamics ---------------------------------------------------

	# Load the site locations
	locationfile = os.path.join(os.path.dirname(__file__), locationfilename)
	(_, focus_site_ids, focus_site_lats, focus_site_lons) = ReadLocationFile(locationfile)

	# Load the ZOS data
	(zos_modellist, zos_scenariolist, ZOS_raw) = IncludeCMIP6ZOSModels(zos_modeldir, "zos", datayears, include_models, include_scenarios, focus_site_lats, focus_site_lons)

	# Find the overlap between ZOS and ZOSTOGA
	comb_modellist, zostoga_model_idx, zos_model_idx = np.intersect1d(zostoga_modellist, zos_modellist, return_indices=True)

	'''
	#NOTE: POTENTIAL BUG IN ORIGINAL CODE
	#The original code uses the smoothed ZOSTOGA data as the raw ZOSTOGA values. This in
	#turn smooths the ZOSTOGA data over the 'smoothwin' period twice. To replicate the
	#bug, set 'ZOSTOGAadj' to a subset of 'sZOSTOGA' instead of 'ZOSTOGA'.
	'''
	# If no_correlation, do not subset the models to overlap
	if no_correlation:
		ZOSTOGAadj = sZOSTOGA # Replicate potential bug
		#ZOSTOGAadj = ZOSTOGA  # Fix for potential bug
	else:
		ZOSTOGAadj = sZOSTOGA[:,zostoga_model_idx]  # Replicate potential bug
		#ZOSTOGAadj = ZOSTOGA[:,zostoga_model_idx]  # Fix for potential bug
		ZOS_raw = ZOS_raw[:, zos_model_idx, :]

	# Should we merge ZOSTOGA and ZOS?
	if(mergeZOSZOSTOGA):
		ZOS = ZOS_raw + ZOSTOGAadj[:,:,np.newaxis]
	else:
		ZOS = ZOS_raw

	# Smooth ZOS and ZOSTOGA over 19 year smoothing window
	def nanSmooth(x, w):
		idx = np.flatnonzero(~np.isnan(x))
		temp = x
		if len(idx) > 0:
			temp[idx] = Smooth(x[idx], w)
		return(temp)

	sZOS = np.apply_along_axis(nanSmooth, axis=0, arr=ZOS, w=smoothwin)
	sZOSTOGAadj = np.apply_along_axis(nanSmooth, axis=0, arr=ZOSTOGAadj, w=smoothwin)

	# Center the smoothed ZOS/ZOSTOGAadj to the baseyear
	baseyear_idx = np.flatnonzero(datayears == baseyear)
	sZOS = np.apply_along_axis(lambda z, idx: z - z[idx], axis=0, arr=sZOS, idx=baseyear_idx)
	sZOSTOGAadj = np.apply_along_axis(lambda z, idx: z - z[idx], axis=0, arr=sZOSTOGAadj, idx=baseyear_idx)

	# Store the ZOS variable in a pickle
	output = {'sZOS': sZOS, 'zos_modellist': zos_modellist, 'zos_scenariolist': zos_scenariolist, 'datayears': datayears, \
				'focus_site_ids': focus_site_ids, 'focus_site_lats': focus_site_lats, \
				'focus_site_lons': focus_site_lons, 'sZOSTOGAadj': sZOSTOGAadj, 'comb_modellist': comb_modellist}

	# Write the ZOS variables to a file
	outfile = open(os.path.join(outdir, "{}_ZOS.pkl".format(pipeline_id)), 'wb')
	pickle.dump(output, outfile)
	outfile.close()



if __name__ == '__main__':

	# Initialize the command-line argument parser
	parser = argparse.ArgumentParser(description="Run the pre-processing stage for the TLM ocean dynamics workflow",\
	epilog="Note: This is meant to be run as part of the Framework for the Assessment of Changes To Sea-level (FACTS)")

	# Define the command line arguments to be expected
	parser.add_argument('--scenario', help="SSP scenario (i.e ssp585) or temperature target (i.e. tlim2.0win0.25)", default='ssp585')
	parser.add_argument('--scenario_dsl', help="SSP scenario to use for correlation of thermal expansion and dynamic sea level, if not the same as scenario", default='', choices=['','ssp119','ssp126','ssp245','ssp370','ssp585'])
<<<<<<< HEAD

=======
	
>>>>>>> 316474ce
	parser.add_argument('--model_dir', help="Directory containing ZOS/ZOSTOGA CMIP6 GCM output",\
	default=os.path.join(os.path.dirname(__file__), "cmip6"))

	parser.add_argument('--no_drift_corr', help="Do not apply the drift correction", type=int, choices=[0,1], default=0)

	parser.add_argument('--no_correlation', help="Do not apply the correlation between ZOS and ZOSTOGA fields", type=int, choices=[0,1], default=0)

	parser.add_argument('--pyear_start', help="Year for which projections start [default=2000]", default=2020, type=int)
	parser.add_argument('--pyear_end', help="Year for which projections end [default=2300]", default=2300, type=int)
	parser.add_argument('--pyear_step', help="Step size in years between pyear_start and pyear_end at which projections are produced [default=10]", default=10, type=int)

	parser.add_argument('--locationfile', help="File that contains name, id, lat, and lon of points for localization", default="location.lst")

	parser.add_argument('--baseyear', help="Base year to which slr projections are centered", type=int, default=2000)

	parser.add_argument('--pipeline_id', help="Unique identifier for this instance of the module")

	# Parse the arguments
	args = parser.parse_args()

	# Define the names of the intermediate files this run will generate
	outdir = os.path.dirname(__file__)
	configfile = os.path.join(outdir, "{}_config.pkl".format(args.pipeline_id))
	zostogafile = os.path.join(outdir, "{}_ZOSTOGA.pkl".format(args.pipeline_id))
	zosfile = os.path.join(outdir, "{}_ZOS.pkl".format(args.pipeline_id))
	tlmfile = os.path.join(outdir, "{}_tlmdata.pkl".format(args.pipeline_id))

	# Run the OD preprocessing if intermediate files are not present
	scenario_dsl = args.scenario_dsl
	if len(scenario_dsl) == 0:
		scenario_dsl = args.scenario

	if os.path.isfile(configfile) and os.path.isfile(zostogafile) and os.path.isfile(zosfile):
		print("{}, {}, and {} found, skipping OD preprocessing".format(configfile, zostogafile, zosfile))
	else:
		tlm_preprocess_oceandynamics(scenario_dsl, args.model_dir, not args.no_drift_corr, args.no_correlation, args.pyear_start, args.pyear_end, args.pyear_step, args.locationfile, args.baseyear, args.pipeline_id)

	# Done
	sys.exit()<|MERGE_RESOLUTION|>--- conflicted
+++ resolved
@@ -295,11 +295,6 @@
 	# Define the command line arguments to be expected
 	parser.add_argument('--scenario', help="SSP scenario (i.e ssp585) or temperature target (i.e. tlim2.0win0.25)", default='ssp585')
 	parser.add_argument('--scenario_dsl', help="SSP scenario to use for correlation of thermal expansion and dynamic sea level, if not the same as scenario", default='', choices=['','ssp119','ssp126','ssp245','ssp370','ssp585'])
-<<<<<<< HEAD
-
-=======
-	
->>>>>>> 316474ce
 	parser.add_argument('--model_dir', help="Directory containing ZOS/ZOSTOGA CMIP6 GCM output",\
 	default=os.path.join(os.path.dirname(__file__), "cmip6"))
 
